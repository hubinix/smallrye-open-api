--- conflicted
+++ resolved
@@ -20,13 +20,8 @@
         <version.buildhelper.plugin>3.1.0</version.buildhelper.plugin>
         <version.com.fasterxml.jackson>2.11.0</version.com.fasterxml.jackson>
         <version.eclipse.microprofile.config>1.4</version.eclipse.microprofile.config>
-<<<<<<< HEAD
-        <version.eclipse.microprofile.openapi>2.0-SNAPSHOT</version.eclipse.microprofile.openapi>
         <version.io.smallrye.smallrye-config>1.8.0</version.io.smallrye.smallrye-config>
-=======
         <version.eclipse.microprofile.openapi>1.1.2</version.eclipse.microprofile.openapi>
-        <version.io.smallrye.smallrye-config>1.7.0</version.io.smallrye.smallrye-config>
->>>>>>> f38a7482
         <version.org.hamcrest>1.3</version.org.hamcrest>
         <version.org.hamcrest.java-hamcrest>2.0.0.0</version.org.hamcrest.java-hamcrest>
         <version.org.skyscreamer>1.5.0</version.org.skyscreamer>
