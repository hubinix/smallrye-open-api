--- conflicted
+++ resolved
@@ -44,13 +44,8 @@
         <version.commons-logging>1.2</version.commons-logging>
         <version.eclipse.microprofile.config>1.3</version.eclipse.microprofile.config>
         <version.eclipse.microprofile.openapi>1.1-RC1</version.eclipse.microprofile.openapi>
-<<<<<<< HEAD
         <version.io.rest-assured>3.2.0</version.io.rest-assured>
-        <version.io.smallrye.smallrye-config>1.3.4</version.io.smallrye.smallrye-config>
-=======
-        <version.io.rest-assured>3.0.6</version.io.rest-assured>
         <version.io.smallrye.smallrye-config>1.3.5</version.io.smallrye.smallrye-config>
->>>>>>> 13baed31
         <version.javax.annotation-api>1.3.2</version.javax.annotation-api>
         <version.javax.javaee-api>7.0</version.javax.javaee-api>
         <version.javax.enterprise.cdi-api>2.0</version.javax.enterprise.cdi-api>
