--- conflicted
+++ resolved
@@ -59,13 +59,8 @@
         <version.org.jboss.logging>3.3.2.Final</version.org.jboss.logging>
         <version.org.jboss.shrinkwrap>1.2.6</version.org.jboss.shrinkwrap>
         <version.org.jboss.spec.javax.ws.jboss-jaxrs-api_2.1_spec>1.0.2.Final</version.org.jboss.spec.javax.ws.jboss-jaxrs-api_2.1_spec>
-<<<<<<< HEAD
-        <version.org.jboss.weld>2.3.SP2</version.org.jboss.weld>
+        <version.org.jboss.weld>3.0.Final</version.org.jboss.weld>
         <version.org.jboss.weld.core.impl>3.0.5.Final</version.org.jboss.weld.core.impl>
-=======
-        <version.org.jboss.weld>3.0.Final</version.org.jboss.weld>
-        <version.org.jboss.weld.core.impl>2.3.5.Final</version.org.jboss.weld.core.impl>
->>>>>>> 14417068
         <version.org.skyscreamer>1.5.0</version.org.skyscreamer>
         <version.org.testng>6.14.3</version.org.testng>
     </properties>
